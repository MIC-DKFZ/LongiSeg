--- conflicted
+++ resolved
@@ -187,15 +187,7 @@
 
     # manage default np
     if args.np is None:
-<<<<<<< HEAD
-        default_np = {
-            '2d': 4,
-            '3d_lowres': 8,
-            '3d_fullres': 4
-        }
-=======
         default_np = {"2d": 8, "3d_fullres": 4, "3d_lowres": 8}
->>>>>>> fb75fdaa
         np = [default_np[c] if c in default_np.keys() else 4 for c in args.c]
     else:
         np = args.np
